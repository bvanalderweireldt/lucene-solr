package org.apache.lucene.index;

/**
 * Licensed to the Apache Software Foundation (ASF) under one or more
 * contributor license agreements.  See the NOTICE file distributed with
 * this work for additional information regarding copyright ownership.
 * The ASF licenses this file to You under the Apache License, Version 2.0
 * (the "License"); you may not use this file except in compliance with
 * the License.  You may obtain a copy of the License at
 *
 *     http://www.apache.org/licenses/LICENSE-2.0
 *
 * Unless required by applicable law or agreed to in writing, software
 * distributed under the License is distributed on an "AS IS" BASIS,
 * WITHOUT WARRANTIES OR CONDITIONS OF ANY KIND, either express or implied.
 * See the License for the specific language governing permissions and
 * limitations under the License.
 */

import java.io.IOException;
import java.util.ArrayList;
import java.util.HashMap;
import java.util.Iterator;
import java.util.Map;
import java.util.Set;
import java.util.TreeSet;

import org.apache.lucene.index.codecs.Codec;
import org.apache.lucene.index.codecs.FieldsConsumer;
import org.apache.lucene.index.codecs.FieldsProducer;
import org.apache.lucene.index.codecs.TermsConsumer;
import org.apache.lucene.index.codecs.docvalues.DocValuesConsumer;
import org.apache.lucene.index.values.DocValues;
import org.apache.lucene.store.Directory;

/**
 * Enables native per field codec support. This class selects the codec used to
 * write a field depending on the provided {@link SegmentCodecs}. For each field
 * seen it resolves the codec based on the {@link FieldInfo#codecId} which is
 * only valid during a segment merge. See {@link SegmentCodecs} javadoc for
 * details.
 * 
 * @lucene.internal
 */
final class PerFieldCodecWrapper extends Codec {
  private final SegmentCodecs segmentCodecs;

  PerFieldCodecWrapper(SegmentCodecs segmentCodecs) {
    name = "PerField";
    this.segmentCodecs = segmentCodecs;
  }

  @Override
  public FieldsConsumer fieldsConsumer(SegmentWriteState state)
      throws IOException {
    return new FieldsWriter(state);
  }

  private class FieldsWriter extends FieldsConsumer {
    private final ArrayList<FieldsConsumer> consumers = new ArrayList<FieldsConsumer>();

    public FieldsWriter(SegmentWriteState state) throws IOException {
      assert segmentCodecs == state.segmentCodecs;
      final Codec[] codecs = segmentCodecs.codecs;
      for (int i = 0; i < codecs.length; i++) {
        consumers.add(codecs[i].fieldsConsumer(new SegmentWriteState(state, "" + i)));
      }
    }

    @Override
    public TermsConsumer addField(FieldInfo field) throws IOException {
      final FieldsConsumer fields = consumers.get(field.codecId);
      return fields.addField(field);
    }

    @Override
    public DocValuesConsumer addValuesField(FieldInfo field) throws IOException {
      final FieldsConsumer fields = consumers.get(field.codecId);
      return fields.addValuesField(field);
    }

    @Override
    public void close() throws IOException {
      Iterator<FieldsConsumer> it = consumers.iterator();
      IOException err = null;
      while (it.hasNext()) {
        try {
          it.next().close();
        } catch (IOException ioe) {
          // keep first IOException we hit but keep
          // closing the rest
          if (err == null) {
            err = ioe;
          }
        }
      }
      if (err != null) {
        throw err;
      }
    }
  }

  private class FieldsReader extends FieldsProducer {

    private final Set<String> fields = new TreeSet<String>();
    private final Map<String, FieldsProducer> codecs = new HashMap<String, FieldsProducer>();

    public FieldsReader(Directory dir, FieldInfos fieldInfos, SegmentInfo si,
        int readBufferSize, int indexDivisor) throws IOException {

      final int fieldCount = fieldInfos.size();
      final Map<Codec, FieldsProducer> producers = new HashMap<Codec, FieldsProducer>();
<<<<<<< HEAD
      for (int i = 0; i < fieldCount; i++) {
        FieldInfo fi = fieldInfos.fieldInfo(i);
        if (fi.isIndexed || fi.hasDocValues()) { // TODO this does not work for non-indexed fields
          fields.add(fi.name);
          Codec codec = segmentCodecs.codecs[fi.codecId];
          if (!producers.containsKey(codec)) {
            producers.put(codec, codec.fieldsProducer(new SegmentReadState(dir,
                si, fieldInfos, readBufferSize, indexDivisor, ""+fi.codecId)));
=======
      boolean success = false;
      try {
        for (int i = 0; i < fieldCount; i++) {
          FieldInfo fi = fieldInfos.fieldInfo(i);
          if (fi.isIndexed) { // TODO this does not work for non-indexed fields
            fields.add(fi.name);
            Codec codec = segmentCodecs.codecs[fi.codecId];
            if (!producers.containsKey(codec)) {
              producers.put(codec, codec.fieldsProducer(new SegmentReadState(dir,
                                                                             si, fieldInfos, readBufferSize, indexDivisor, ""+fi.codecId)));
            }
            codecs.put(fi.name, producers.get(codec));
          }
        }
        success = true;
      } finally {
        if (!success) {
          // If we hit exception (eg, IOE because writer was
          // committing, or, for any other reason) we must
          // go back and close all FieldsProducers we opened:
          for(FieldsProducer fp : producers.values()) {
            try {
              fp.close();
            } catch (Throwable t) {
              // Suppress all exceptions here so we continue
              // to throw the original one
            }
>>>>>>> ba6126ce
          }
        }
      }
    }
    

    private final class FieldsIterator extends FieldsEnum {
      private final Iterator<String> it;
      private String current;

      public FieldsIterator() {
        it = fields.iterator();
      }

      @Override
      public String next() {
        if (it.hasNext()) {
          current = it.next();
        } else {
          current = null;
        }

        return current;
      }

      @Override
      public TermsEnum terms() throws IOException {
        Terms terms = codecs.get(current).terms(current);
        if (terms != null) {
          return terms.iterator();
        } else {
          return TermsEnum.EMPTY;
        }
      }

      @Override
      public DocValues docValues() throws IOException {
        return codecs.get(current).docValues(current);
      }
    }

    @Override
    public FieldsEnum iterator() throws IOException {
      return new FieldsIterator();
    }

    @Override
    public Terms terms(String field) throws IOException {
      FieldsProducer fields = codecs.get(field);
      return fields == null ? null : fields.terms(field);
    }
    
    @Override
    public DocValues docValues(String field) throws IOException {
      FieldsProducer fieldsProducer = codecs.get(field);
      return fieldsProducer == null? null: fieldsProducer.docValues(field);
    }

    @Override
    public void close() throws IOException {
      Iterator<FieldsProducer> it = codecs.values().iterator();
      IOException err = null;
      while (it.hasNext()) {
        try {
          it.next().close();
        } catch (IOException ioe) {
          // keep first IOException we hit but keep
          // closing the rest
          if (err == null) {
            err = ioe;
          }
        }
      }
      if (err != null) {
        throw err;
      }
    }

    @Override
    public void loadTermsIndex(int indexDivisor) throws IOException {
      Iterator<FieldsProducer> it = codecs.values().iterator();
      while (it.hasNext()) {
        it.next().loadTermsIndex(indexDivisor);
      }
    }
  }

  public FieldsProducer fieldsProducer(SegmentReadState state)
      throws IOException {
    return new FieldsReader(state.dir, state.fieldInfos, state.segmentInfo,
        state.readBufferSize, state.termsIndexDivisor);
  }

  @Override
  public void files(Directory dir, SegmentInfo info, String codecId, Set<String> files)
      throws IOException {
    // ignore codecid sicne segmentCodec will assign it per codec
    segmentCodecs.files(dir, info, files);
  }

  @Override
  public void getExtensions(Set<String> extensions) {
    for (Codec codec : segmentCodecs.codecs) {
      codec.getExtensions(extensions);
    }
  }
}<|MERGE_RESOLUTION|>--- conflicted
+++ resolved
@@ -110,21 +110,11 @@
 
       final int fieldCount = fieldInfos.size();
       final Map<Codec, FieldsProducer> producers = new HashMap<Codec, FieldsProducer>();
-<<<<<<< HEAD
-      for (int i = 0; i < fieldCount; i++) {
-        FieldInfo fi = fieldInfos.fieldInfo(i);
-        if (fi.isIndexed || fi.hasDocValues()) { // TODO this does not work for non-indexed fields
-          fields.add(fi.name);
-          Codec codec = segmentCodecs.codecs[fi.codecId];
-          if (!producers.containsKey(codec)) {
-            producers.put(codec, codec.fieldsProducer(new SegmentReadState(dir,
-                si, fieldInfos, readBufferSize, indexDivisor, ""+fi.codecId)));
-=======
       boolean success = false;
       try {
         for (int i = 0; i < fieldCount; i++) {
           FieldInfo fi = fieldInfos.fieldInfo(i);
-          if (fi.isIndexed) { // TODO this does not work for non-indexed fields
+          if (fi.isIndexed || fi.hasDocValues()) { // TODO this does not work for non-indexed fields
             fields.add(fi.name);
             Codec codec = segmentCodecs.codecs[fi.codecId];
             if (!producers.containsKey(codec)) {
@@ -147,7 +137,6 @@
               // Suppress all exceptions here so we continue
               // to throw the original one
             }
->>>>>>> ba6126ce
           }
         }
       }
