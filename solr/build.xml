--- conflicted
+++ resolved
@@ -466,7 +466,6 @@
     </sequential>
   </target>
 
-<<<<<<< HEAD
   <!-- since we build across all contribs, we must ensure all deps
        are resolved -->
   <target name="javadocs-all"
@@ -474,35 +473,6 @@
           description="Generate javadoc for core, java client and contrib">
     <sequential>
       <mkdir dir="${dest}/docs/api"/>
-=======
-  <target name="documentation-lint" depends="-ecj-javadoc-lint,-documentation-lint,-documentation-lint-unsupported"
-          description="Validates the generated documentation (HTML errors, broken links,...)"/>
-  
-  <!-- TODO: does solr have any other docs we should check? -->
-  <!-- TODO: also integrate checkJavaDocs.py, which does more checks -->
-  <target name="-documentation-lint" if="documentation-lint.supported" depends="documentation">
-    <jtidy-macro>
-       <!-- NOTE: must currently exclude deprecated-list due to a javadocs bug (as of 1.7.0_09)
-            javadocs generates invalid XML if you deprecate a method that takes a parameter
-            with a generic type -->
-      <fileset dir="build/docs" includes="**/*.html" excludes="**/deprecated-list.html"/>
-    </jtidy-macro>
-    <echo message="Checking for broken links..."/>
-    <check-broken-links dir="${javadoc.dir}"/>
-    <echo message="Checking for malformed docs..."/>
-    <!-- TODO: add missing package.htmls and bump this to level=package -->
-    <check-missing-javadocs dir="${javadoc.dir}" level="none"/>
-    <!-- prevent the modules without problems from getting worse -->
-    <check-missing-javadocs dir="${javadoc.dir}/solr-analysis-extras" level="package"/>
-    <check-missing-javadocs dir="${javadoc.dir}/solr-cell" level="package"/>
-    <check-missing-javadocs dir="${javadoc.dir}/solr-clustering" level="package"/>
-    <!-- solr-core: problems: -->
-    <check-missing-javadocs dir="${javadoc.dir}/solr-dataimporthandler" level="package"/>
-    <check-missing-javadocs dir="${javadoc.dir}/solr-dataimporthandler-extras" level="package"/>
-    <check-missing-javadocs dir="${javadoc.dir}/solr-solrj" level="package"/>
-    <check-missing-javadocs dir="${javadoc.dir}/solr-test-framework" level="package"/>
-  </target>
->>>>>>> f40f9dd1
  
       <!-- TODO: optimize this, thats stupid here: -->
       <subant target="module-jars-to-solr">
@@ -554,6 +524,15 @@
   <!-- TODO: also integrate checkJavaDocs.py, which does more checks -->
   <target name="javadocs-lint" depends="javadocs">
     <check-broken-links dir="build/docs"/>
+    <!-- prevent the modules without problems from getting worse -->
+    <check-missing-javadocs dir="${javadoc.dir}/solr-analysis-extras" level="package"/>
+    <check-missing-javadocs dir="${javadoc.dir}/solr-cell" level="package"/>
+    <check-missing-javadocs dir="${javadoc.dir}/solr-clustering" level="package"/>
+    <!-- solr-core: problems: -->
+    <check-missing-javadocs dir="${javadoc.dir}/solr-dataimporthandler" level="package"/>
+    <check-missing-javadocs dir="${javadoc.dir}/solr-dataimporthandler-extras" level="package"/>
+    <check-missing-javadocs dir="${javadoc.dir}/solr-solrj" level="package"/>
+    <check-missing-javadocs dir="${javadoc.dir}/solr-test-framework" level="package"/>
   </target>
  
   <target name="generate-maven-artifacts" depends="install-maven-tasks">
